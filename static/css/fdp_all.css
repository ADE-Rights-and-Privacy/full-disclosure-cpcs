--- conflicted
+++ resolved
@@ -139,20 +139,17 @@
   word-wrap: break-word;
 }
 
-<<<<<<< HEAD
+/* Data Entry Forms */
+body.fdpbody .submit-row {
+  margin-top: 3em;
+}
+
 /* Bootstrap 5 backports */
 .text-muted, .text-secondary {
   color: #6c757d;
 }
 .d-inline-block {
   display: inline-block;
-=======
-/* Data Entry Forms */
-body.fdpbody .submit-row {
-  margin-top: 3em;
-}
-
-/* Bootstrap backports */
 .text-primary {
   color: #325D71 !important;
 }
@@ -188,5 +185,4 @@
     border-radius: 50%;
     -webkit-animation: .75s linear infinite spinner-border;
     animation: .75s linear infinite spinner-border;
->>>>>>> 863272bb
 }