/* *** GENERAL LAYOUT STYLES *** */
/* social authentication disconnect and user logout */
form.logout { float: right; }
button.logout {
    text-transform: uppercase;
    padding: 0;
    padding-bottom: 2px;
    background: transparent;
    font: inherit;
    color: #FFF;
    cursor: pointer;
    border: 0 none;
    border-bottom: 1px solid rgba(255,255,255,0.25);
    line-height: 1em;
}
button.logout:focus, button.logout:hover {
    border-bottom-color: #79aec8;
    color: #79aec8;
}
/* element appearing on the modal dialogue that contains the exact time remaining until a user's session will expire */
#sessiontoexpirytime { font-weight:bold; }

/* inline alert cards */
div.alert-inline {
    box-shadow: 5px 5px 5px grey;
    font-size: 16px;
    border: 1px solid #e9e9e9;
    border-radius: 1px;
    border-left: 4px solid gray;
    padding: 1rem 2rem 1rem 1.2rem;
    margin-bottom: 2em;
}
.alert-inline-icon {
    float: left;
    font-size: 32px;
    color: gray;
}
.alert-inline-message {
    margin-left: 3rem;
}
.alert-inline-warning {
    border-left: 4px solid #ffc107 !important;
}
.alert-inline-warning .alert-inline-icon {
  color: #ffc107;
}

/* Footer & Release number styling */
div#footer-global * {
    box-sizing: border-box;
}
div#footer-global {
    background-color: #f8f8f8;
    border-top: 1px solid #f4f4f4;
}
div#release-number {
  color: #aaa;
  font-weight: bold;
  text-align: right;
}

/* Help center button */
a.help-center-button {
    position: fixed;
    bottom: 1.5em;
    right: 1.5em;
    border: 1px solid white;
    background-color: #417690;
    color: white;
    padding: 0.75em;
    border-radius: 19px;
    font-weight: bold;
}

a.help-center-button .fa-question-circle {
    font-size: 120%;
}

/* Global custom text block footer*/
div.footer-row {
  display: flex;
}
.global-text-box {
  padding: 2em 2em 2em 3em;
  width: 50%;
}
#custom-text-block-global-left {
  padding-right: 1em;
}
#custom-text-block-global-right {
  padding-left: 1em;
}
a.custom-text-edit-link {
    opacity: 0;
    float: right;
    margin-right: -1em;
}
.global-text-box:hover a.custom-text-edit-link {
    transition-duration: .2s;
    opacity: 100%;
}
@media only screen and (max-width: 480px) {
  div.footer-row {
    flex-direction: column;
  }
  .global-text-box {
    width: 100%;
  }
  .global-text-box#custom-text-block-global-left {
    padding: 2em;
    padding-bottom: .5em;
  }
  .global-text-box#custom-text-block-global-right {
    padding: 2em;
    padding-top: .5em;
  }
}

/* Misc Typography */

/* use to force <pre> text to match the rest of the page */
.body-font {
  font-family: "Roboto","Lucida Grande","DejaVu Sans","Bitstream Vera Sans",Verdana,Arial,sans-serif;
  font-size: 14px;
  color: #333;
}

.text-wrap {
  /* https://stackoverflow.com/a/52130554 */
  white-space: pre-wrap;
  word-break: keep-all
  word-wrap: break-word;
}

<<<<<<< HEAD

/* Data Entry Forms */
body.fdpbody .submit-row {
  margin-top: 3em;
=======
/* Bootstrap backports */
.text-primary {
  color: #325D71 !important;
}
.text-danger {
  color: #cc1e06 !important;
}
.text-warning {
  color: #FFB409 !important;
}
.text-info {
  color: #afe6f8 !important;
}
.text-dark {
  color: #212729 !important;
}
.text-code-color{
  color: #666 !important;
}

@keyframes spinner-border {
  to {
    -webkit-transform: rotate(360deg);
    transform: rotate(360deg);
  }
}
.spinner-border {
    display: inline-block;
    width: 2rem;
    height: 2rem;
    vertical-align: -0.125em;
    border: 0.25em solid currentColor;
    border-right-color: transparent;
    border-radius: 50%;
    -webkit-animation: .75s linear infinite spinner-border;
    animation: .75s linear infinite spinner-border;
>>>>>>> b05661a5
}<|MERGE_RESOLUTION|>--- conflicted
+++ resolved
@@ -132,12 +132,11 @@
   word-wrap: break-word;
 }
 
-<<<<<<< HEAD
-
 /* Data Entry Forms */
 body.fdpbody .submit-row {
   margin-top: 3em;
-=======
+}
+
 /* Bootstrap backports */
 .text-primary {
   color: #325D71 !important;
@@ -174,5 +173,4 @@
     border-radius: 50%;
     -webkit-animation: .75s linear infinite spinner-border;
     animation: .75s linear infinite spinner-border;
->>>>>>> b05661a5
 }